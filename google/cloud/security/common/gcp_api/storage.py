# Copyright 2017 Google Inc.
#
# Licensed under the Apache License, Version 2.0 (the "License");
# you may not use this file except in compliance with the License.
# You may obtain a copy of the License at
#
#    http://www.apache.org/licenses/LICENSE-2.0
#
# Unless required by applicable law or agreed to in writing, software
# distributed under the License is distributed on an "AS IS" BASIS,
# WITHOUT WARRANTIES OR CONDITIONS OF ANY KIND, either express or implied.
# See the License for the specific language governing permissions and
# limitations under the License.

"""Wrapper for Storage API client."""

import StringIO

from httplib2 import HttpLib2Error
from ratelimiter import RateLimiter

from google.cloud.security.common.gcp_api import _base_client
from google.cloud.security.common.gcp_api import errors as api_errors
from google.cloud.security.common.util import log_util
from googleapiclient import http
from googleapiclient.errors import HttpError

LOGGER = log_util.get_logger(__name__)


def get_bucket_and_path_from(full_path):
    """Get the bucket and object path.

    Args:
        full_path: The full GCS path.

    Return:
        The bucket name and object path.
    """
    if not full_path or not full_path.startswith('gs://'):
        raise api_errors.InvalidBucketPathError(
            'Invalid bucket path: {}'.format(full_path))
    bucket_name = full_path[5:].split('/')[0]
    bucket_prefix = 5 + len(bucket_name) + 1
    object_path = full_path[bucket_prefix:]
    return bucket_name, object_path


class StorageClient(_base_client.BaseClient):
    """Storage Client."""

    API_NAME = 'storage'

    def __init__(self, credentials=None):
        super(StorageClient, self).__init__(
            credentials=credentials, api_name=self.API_NAME)

    def put_text_file(self, local_file_path, full_bucket_path):
        """Put a text object into a bucket.

        Args:
            local_file_path: The local path of the file to upload.
            full_bucket_path: The full GCS path for the output.
        """
        storage_service = self.service
        bucket, object_path = get_bucket_and_path_from(
            full_bucket_path)

        req_body = {
            'name': object_path
        }
        with open(local_file_path, 'rb') as f:
            req = storage_service.objects().insert(
                bucket=bucket,
                body=req_body,
                media_body=http.MediaIoBaseUpload(
                    f, 'application/octet-stream'))
            _ = req.execute()

    def get_text_file(self, full_bucket_path):
        """Gets a text file object as a string.

        Args:
            full_bucket_path: The full path of the bucket object.

        Returns:
            The object's content as a string.
        """
        file_content = ''
        storage_service = self.service
        bucket, object_path = get_bucket_and_path_from(
            full_bucket_path)
        media_request = (storage_service.objects()
                         .get_media(bucket=bucket,
                                    object=object_path))
        out_stream = StringIO.StringIO()
        try:
            downloader = http.MediaIoBaseDownload(out_stream, media_request)
            done = False
            while done is False:
                _, done = downloader.next_chunk()
            file_content = out_stream.getvalue()
            out_stream.close()
        except http.HttpError as http_error:
            LOGGER.error('Unable to download file: %s', http_error)
            raise http_error
        return file_content

    def get_buckets(self, project_id):
        """Gets all GCS buckets for a project.

        Args:
            project_id: The project id for a GCP project.

        Returns:
            {
              "kind": "storage#buckets",
              "nextPageToken": string,
              "items": [
                buckets Resource
              ]
            }
        """
        storage_service_api = self.service.buckets()
        try:
            buckets_request = storage_service_api.list(project=project_id)
            buckets = buckets_request.execute()
            return buckets
        except (HttpError, HttpLib2Error) as e:
            LOGGER.error(api_errors.ApiExecutionError(project_id, e))
<<<<<<< HEAD
            raise api_errors.ApiExecutionError(resource_name, e)
=======

    def get_bucket_acls(self, bucket_name):
        """Gets acls for GCS bucket.

        Args:
            bucket_name: The name of the bucket.

        Returns: ACL json for bucket
            
        """
        storage_service_api = self.service.bucketAccessControls()
        try:
            bucket_acl_request = storage_service_api.list(bucket=bucket_name)
            bucket_acl = bucket_acl_request.execute()
            return buckets
        except (HttpError, HttpLib2Error) as e:
            LOGGER.error(api_errors.ApiExecutionError(project_id, e))
>>>>>>> 8ffeaca2
<|MERGE_RESOLUTION|>--- conflicted
+++ resolved
@@ -128,9 +128,7 @@
             return buckets
         except (HttpError, HttpLib2Error) as e:
             LOGGER.error(api_errors.ApiExecutionError(project_id, e))
-<<<<<<< HEAD
             raise api_errors.ApiExecutionError(resource_name, e)
-=======
 
     def get_bucket_acls(self, bucket_name):
         """Gets acls for GCS bucket.
@@ -139,7 +137,7 @@
             bucket_name: The name of the bucket.
 
         Returns: ACL json for bucket
-            
+
         """
         storage_service_api = self.service.bucketAccessControls()
         try:
@@ -147,5 +145,4 @@
             bucket_acl = bucket_acl_request.execute()
             return buckets
         except (HttpError, HttpLib2Error) as e:
-            LOGGER.error(api_errors.ApiExecutionError(project_id, e))
->>>>>>> 8ffeaca2
+            LOGGER.error(api_errors.ApiExecutionError(project_id, e))