# Copyright 2017 Google Inc.
#
# Licensed under the Apache License, Version 2.0 (the "License");
# you may not use this file except in compliance with the License.
# You may obtain a copy of the License at
#
#    http://www.apache.org/licenses/LICENSE-2.0
#
# Unless required by applicable law or agreed to in writing, software
# distributed under the License is distributed on an "AS IS" BASIS,
# WITHOUT WARRANTIES OR CONDITIONS OF ANY KIND, either express or implied.
# See the License for the specific language governing permissions and
# limitations under the License.

"""Provides the data access object (DAO)."""

import json

from google.cloud.security.common.data_access import dao
from google.cloud.security.common.data_access.sql_queries import select_data
from google.cloud.security.common.gcp_type import project
from google.cloud.security.common.gcp_type import resource
from google.cloud.security.common.gcp_type import resource_util
from google.cloud.security.common.util import log_util

LOGGER = log_util.get_logger(__name__)


class ProjectDao(dao.Dao):
    """Data access object (DAO)."""

    # pylint: disable=arguments-differ
    @staticmethod
    def map_row_to_object(row):
        """Instantiate a Project from database row.

        TODO: Make this go away when we start using an ORM.
        ProjectDao has a special case because the database schema doesn't
        match the GCP API fields.

        Args:
            row: The database row to map.

        Returns:
            A Project, created from the row.
        """
        return project.Project(
            project_id=row['project_id'],
            project_number=row['project_number'],
            display_name=row['project_name'],
            lifecycle_state=row['lifecycle_state'],
            parent=resource_util.create_resource(
                resource_id=row['parent_id'],
                resource_type=row['parent_type']))
    # pylint: enable=arguments-differ

    def get_project_numbers(self, resource_name, timestamp):
        """Select the project numbers from a projects snapshot table.

        Args:
            resource_name: String of the resource name.
            timestamp: String of timestamp, formatted as YYYYMMDDTHHMMSSZ.

        Returns:
             A list of project numbers.

        Raises:
            MySQLError: An error with MySQL has occurred.
        """
        project_numbers_sql = select_data.PROJECT_NUMBERS.format(timestamp)
        rows = self.execute_sql_with_fetch(
            resource_name, project_numbers_sql, ())
        return [row['project_number'] for row in rows]

<<<<<<< HEAD
    def get_project_policies(self, resource_name, timestamp,):
=======
    def get_project(self, project_id, timestamp):
        """Get a project from a particular snapshot.

        Args:
            project_id: The id of the project.
            timestamp: The snapshot timestamp.

        Returns:
            A Project, if found.
        """
        project_query = select_data.PROJECT_BY_ID.format(timestamp)
        rows = self.execute_sql_with_fetch(
            resource.ResourceType.PROJECT, project_query, (project_id,))
        if rows:
            return self.map_row_to_object(rows[0])
        return None

    def get_projects(self, timestamp):
        """Get projects from a particular snapshot.

        Args:
            timestamp: The snapshot timestamp.

        Returns:
            A list of Projects.

        Raises:
            MySQLError if a MySQL error occurs.
        """
        projects_query = select_data.PROJECTS.format(timestamp)
        rows = self.execute_sql_with_fetch(
            resource.ResourceType.PROJECT, projects_query, ())
        return [self.map_row_to_object(row) for row in rows]

    def get_project_policies(self, resource_name, timestamp):
>>>>>>> 7107a11e
        """Get the project policies.

        This does not raise any errors on database or json parse errors
        because we want to return as many projects as possible.

        Args:
            resource_name: The resource type.
            timestamp: The timestamp of the snapshot.

        Returns:
            A dict containing the projects (gcp_type.project.Project)
            and their iam policies (dict).
        """
        project_policies = {}
<<<<<<< HEAD
        try:
            cursor = self.conn.cursor()
            cursor.execute(
                select_data.PROJECT_IAM_POLICIES_RAW.format(
                    timestamp, timestamp))
            rows = cursor.fetchall()
            for row in rows:
                try:
                    proj_parent = None
                    if row[5] and row[4]:
                        proj_parent = (
                            resource_util.ResourceUtil.create_resource(
                                resource_id=row[5],
                                resource_type=row[4]))
                    proj = project.Project(
                        project_id=row[1],
                        project_number=row[0],
                        display_name=row[2],
                        lifecycle_state=row[3],
                        parent=proj_parent)
                    iam_policy = json.loads(row[6])
                    project_policies[proj] = iam_policy
                except ValueError:
                    LOGGER.warn('Error parsing json:\n %s', row[6])
        except (DataError, IntegrityError, InternalError, NotSupportedError,
                OperationalError, ProgrammingError) as e:
            LOGGER.error(errors.MySQLError(resource_name, e))
        return project_policies

    def get_project_raw_data(self, resource_name, timestamp, **kwargs):
        """Select the project raw data from a projects snapshot table.

        Args:
            resource_name: String of the resource name.
            timestamp: String of timestamp, formatted as YYYYMMDDTHHMMSSZ.
            project_id (optional): project_id for specific project

        Returns:
             list of project numbers

        Raises:
            MySQLError: An error with MySQL has occurred.
        """
        project_id = kwargs.get('project_id')
        if project_id is not None:
            project_raw_sql = select_data.PROJECT_RAW.format(timestamp)
            rows = self.execute_sql_with_fetch(
                resource_name, project_raw_sql, (project_id,))
        else:
            project_raw_sql = select_data.PROJECT_RAW_ALL.format(timestamp)
            rows = self.execute_sql_with_fetch(
                resource_name, project_raw_sql, ())
        return [row['raw_project'] for row in rows]
=======
        query = select_data.PROJECT_IAM_POLICIES_RAW.format(
            timestamp, timestamp)
        rows = self.execute_sql_with_fetch(
            resource_name, query, ())
        for row in rows:
            try:
                proj = self.map_row_to_object(row)
                project_policies[proj] = json.loads(row['iam_policy'])
            except ValueError:
                LOGGER.warn('Error parsing json:\n %s', row['iam_policy'])
        return project_policies
>>>>>>> 7107a11e
<|MERGE_RESOLUTION|>--- conflicted
+++ resolved
@@ -72,9 +72,6 @@
             resource_name, project_numbers_sql, ())
         return [row['project_number'] for row in rows]
 
-<<<<<<< HEAD
-    def get_project_policies(self, resource_name, timestamp,):
-=======
     def get_project(self, project_id, timestamp):
         """Get a project from a particular snapshot.
 
@@ -110,7 +107,6 @@
         return [self.map_row_to_object(row) for row in rows]
 
     def get_project_policies(self, resource_name, timestamp):
->>>>>>> 7107a11e
         """Get the project policies.
 
         This does not raise any errors on database or json parse errors
@@ -125,34 +121,16 @@
             and their iam policies (dict).
         """
         project_policies = {}
-<<<<<<< HEAD
-        try:
-            cursor = self.conn.cursor()
-            cursor.execute(
-                select_data.PROJECT_IAM_POLICIES_RAW.format(
-                    timestamp, timestamp))
-            rows = cursor.fetchall()
-            for row in rows:
-                try:
-                    proj_parent = None
-                    if row[5] and row[4]:
-                        proj_parent = (
-                            resource_util.ResourceUtil.create_resource(
-                                resource_id=row[5],
-                                resource_type=row[4]))
-                    proj = project.Project(
-                        project_id=row[1],
-                        project_number=row[0],
-                        display_name=row[2],
-                        lifecycle_state=row[3],
-                        parent=proj_parent)
-                    iam_policy = json.loads(row[6])
-                    project_policies[proj] = iam_policy
-                except ValueError:
-                    LOGGER.warn('Error parsing json:\n %s', row[6])
-        except (DataError, IntegrityError, InternalError, NotSupportedError,
-                OperationalError, ProgrammingError) as e:
-            LOGGER.error(errors.MySQLError(resource_name, e))
+        query = select_data.PROJECT_IAM_POLICIES_RAW.format(
+            timestamp, timestamp)
+        rows = self.execute_sql_with_fetch(
+            resource_name, query, ())
+        for row in rows:
+            try:
+                proj = self.map_row_to_object(row)
+                project_policies[proj] = json.loads(row['iam_policy'])
+            except ValueError:
+                LOGGER.warn('Error parsing json:\n %s', row['iam_policy'])
         return project_policies
 
     def get_project_raw_data(self, resource_name, timestamp, **kwargs):
@@ -178,17 +156,4 @@
             project_raw_sql = select_data.PROJECT_RAW_ALL.format(timestamp)
             rows = self.execute_sql_with_fetch(
                 resource_name, project_raw_sql, ())
-        return [row['raw_project'] for row in rows]
-=======
-        query = select_data.PROJECT_IAM_POLICIES_RAW.format(
-            timestamp, timestamp)
-        rows = self.execute_sql_with_fetch(
-            resource_name, query, ())
-        for row in rows:
-            try:
-                proj = self.map_row_to_object(row)
-                project_policies[proj] = json.loads(row['iam_policy'])
-            except ValueError:
-                LOGGER.warn('Error parsing json:\n %s', row['iam_policy'])
-        return project_policies
->>>>>>> 7107a11e
+        return [row['raw_project'] for row in rows]