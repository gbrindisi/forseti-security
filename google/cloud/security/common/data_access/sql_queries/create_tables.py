--- conflicted
+++ resolved
@@ -143,7 +143,6 @@
     ) ENGINE=InnoDB DEFAULT CHARSET=utf8;
 """
 
-<<<<<<< HEAD
 CREATE_VIOLATIONS_TABLE = """
     CREATE TABLE `{0}` (
         `id` bigint(20) unsigned NOT NULL AUTO_INCREMENT,
@@ -154,7 +153,10 @@
         `violation_type` enum('UNSPECIFIED','ADDED','REMOVED') NOT NULL,
         `role` varchar(255) DEFAULT NULL,
         `member` varchar(255) DEFAULT NULL,
-=======
+        PRIMARY KEY (`id`)
+    ) ENGINE=InnoDB DEFAULT CHARSET=utf8;
+"""
+
 CREATE_BUCKETS_ACL_TABLE = """
     CREATE TABLE `{0}` (
         `id` bigint(20) unsigned NOT NULL AUTO_INCREMENT,
@@ -169,7 +171,6 @@
         `role` varchar(255) DEFAULT NULL,
         `bucket_acl_selflink` varchar(255) DEFAULT NULL,
         `raw_bucket_acl` json DEFAULT NULL,
->>>>>>> 8ffeaca2
         PRIMARY KEY (`id`)
     ) ENGINE=InnoDB DEFAULT CHARSET=utf8;
 """