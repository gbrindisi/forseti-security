--- conflicted
+++ resolved
@@ -27,14 +27,11 @@
 VIOLATION_INSERT_MAP = {
 	   'violations': load_data.INSERT_VIOLATION.format,
 	   'buckets_acl_violations': load_data.INSERT_BUCKETS_ACL_VIOLATION.format,
-<<<<<<< HEAD
+	   'cloudsql_acl_violations':\
+	          load_data.INSERT_CLOUDSQL_ACL_VIOLATION.format
 }
 
 VIOLATION_SELECT_MAP = {
     'violations': select_data.SELECT_VIOLATIONS.format,
     'buckets_acl_violations': select_data.SELECT_BUCKETS_ACL_VIOLATIONS.format,
-=======
-	   'cloudsql_acl_violations':\
-	          load_data.INSERT_CLOUDSQL_ACL_VIOLATION.format
->>>>>>> 41e9ef8e
 }