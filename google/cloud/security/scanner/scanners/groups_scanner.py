# Copyright 2017 Google Inc.
#
# Licensed under the Apache License, Version 2.0 (the "License");
# you may not use this file except in compliance with the License.
# You may obtain a copy of the License at
#
#    http://www.apache.org/licenses/LICENSE-2.0
#
# Unless required by applicable law or agreed to in writing, software
# distributed under the License is distributed on an "AS IS" BASIS,
# WITHOUT WARRANTIES OR CONDITIONS OF ANY KIND, either express or implied.
# See the License for the specific language governing permissions and
# limitations under the License.

"""Scanner for Google Groups."""

from Queue import Queue

import anytree
import yaml

from google.cloud.security.common.util import log_util
from google.cloud.security.common.data_access import group_dao
from google.cloud.security.scanner.scanners import base_scanner


LOGGER = log_util.get_logger(__name__)
MY_CUSTOMER = 'my_customer'


class GroupsScanner(base_scanner.BaseScanner):
    """Pipeline to IAM data from DAO"""

    def __init__(self, snapshot_timestamp):
        """Constructor for the base pipeline.

        Args:
            snapshot_timestamp: String of timestamp, formatted as
                YYYYMMDDTHHMMSSZ.

        Returns:
            None
        """
        super(GroupsScanner, self).__init__(
            snapshot_timestamp)
        self.dao = group_dao.GroupDao()

    def get_recursive_members(self, starting_node, timestamp):
        """Get all the recursive members of a group.

        Args:
            starting_node: Member node from which to start getting the recursive
                members.
            timestamp: String of snapshot timestamp, formatted as
                YYYYMMDDTHHMMSSZ.

        Returns:
            starting_node: Member node with all its recursive members.
        """
        queue = Queue()
        queue.put(starting_node)

        while not queue.empty():
            queued_node = queue.get()
            members = self.dao.get_group_members('group_members',
                                                 queued_node.member_id,
                                                 timestamp)
            for member in members:
                member_node = MemberNode(member.get('member_id'),
                                         member.get('member_email'),
                                         member.get('member_type'),
                                         member.get('member_status'),
                                         queued_node)
                if member_node.member_type == 'GROUP':
                    queue.put(member_node)

        return starting_node

    def _build_group_tree(self, timestamp):
        """Build a tree of all the groups in the organization.

        Args:
            timestamp: String of snapshot timestamp, formatted as
                YYYYMMDDTHHMMSSZ.

        Returns:
            The root node that holds the tree structure of all the groups
                in the organization.
        """
        root = MemberNode(MY_CUSTOMER, MY_CUSTOMER)

        all_groups = self.dao.get_all_groups('groups', timestamp)
        for group in all_groups:
            group_node = MemberNode(group.get('group_id'),
                                    group.get('group_email'),
                                    'group',
                                    'ACTIVE',
                                    root)
            group_node = self.get_recursive_members(group_node, timestamp)

<<<<<<< HEAD
        # LOGGER.info(anytree.RenderTree(
        #    root, style=anytree.AsciiStyle()).by_attr('member_email'))
=======
        LOGGER.debug(anytree.RenderTree(
            root, style=anytree.AsciiStyle()).by_attr('member_email'))
>>>>>>> 7107a11e
        return root

    @staticmethod
    def _apply_one_rule(starting_node, rule):
        """Append the rule to all the applicable nodes.

        Args:
            starting_node: Member node from which to start appending the rule.
            rule: A dictionary representation of a rule.

        Returns:
            starting_node: Member node with all its recursive members, with
            the rule appended.
        """
        for node in anytree.iterators.PreOrderIter(starting_node):
            node.rules.append(rule)
        return starting_node

    def _apply_all_rules(self, starting_node, rules):
        """Apply all rules to all the applicable nodes.

        Args:
            starting_node: Member node from which to start appending the rule.
            rules: A list of rules, in dictionary form.

        Returns:
            starting_node: Member node with all the rules applied
               to all the nodes.
        """
        for rule in rules:
            if rule.get('group_email') == MY_CUSTOMER:
                # Apply rule to every node.
                # Because this is simply the root node, there is no need
                # to find this node, i.e. just start at the root.
                # Traversal order should not matter.
                starting_node = self._apply_one_rule(starting_node, rule)
            else:
                # Apply rule to only specific node.
                # Need to find this node.
                # Traversal should not matter since we need to find all
                # instances of the group (because a group can be added
                # to multiple groups).
                #
                # Start at the tree root, find all instances of the specified
                # group, then add the rule to all the members of the specified
                # group.
                for node in anytree.iterators.PreOrderIter(starting_node):
                    if node.member_email == rule.get('group_email'):
                        node = self._apply_one_rule(node, rule)

        return starting_node

    # pylint: disable=arguments-differ
    def run(self, rules_path):
        """Runs the groups scanner.

        Args:
            rules: String of the path to rules file (yaml/json).

        Returns:
            List of all the nodes in violations.
        """

        root = self._build_group_tree(self.snapshot_timestamp)

        with open(rules_path, 'r') as f:
            rules = yaml.load(f)

        root = self._apply_all_rules(root, rules)

        return self.find_violations(root)

    # pylint: disable=arguments-differ
    # pylint: disable=too-many-branches
    def find_violations(self, root):
        """Find violations, starting from the given root.

        At this point, we can start to find violations at each node!

        We have a tree, with data populated at each node.
        ...and rules are also applied at each node.
        Traversal order should not matter, since we need to evaluate all nodes.

        Each node can have multiple rules.
        Each rule can have multiple conditions.

        If a rule is violated, then the node is in violation.
        i.e. if all rules pass, then the node is not in violation.

        Args:
            root: The nodes (tree structure) to find violations in.

        Returns:
            A list of nodes that are in violation.
        """
        all_violations = []
        for node in anytree.iterators.PreOrderIter(root):

            # No need to evaluate these nodes.
            # This represents the org, i.e. is not a group.
            if node.member_email == MY_CUSTOMER:
                continue
            # This represents the auto-generated group, containing all the users
            # in the org.
            if node.member_email == '':
                continue

            node.violations = []
            whitelist_rule_statuses = []
            for rule in node.rules:
                condition_statuses = []

                if rule.get('mode') == 'whitelist':
                    for condition in rule.get('conditions'):
                        if condition.get('member_email') in node.member_email:
                            condition_statuses.append(True)
                        else:
                            condition_statuses.append(False)

                    # All the conditions of this rule have evaluated.
                    # The rule is fulfilled, if any condition matches.
                    if any(condition_statuses):
                        whitelist_rule_statuses.append(True)
                    else:
                        whitelist_rule_statuses.append(False)

                elif rule.get('mode') == 'blacklist':
                    pass  # TODO

                elif rule.get('mode') == 'required':
                    pass  # TODO

                else:
                    pass  # TODO

            # Determine if the node is in violations or not.
            # All rules must be fulfilled, for a node to not be in violation.
            # If any rule is not fulfilled, then node is in violation.
            #
            # truth table
            # http://stackoverflow.com/a/19389957/2830207
            if not any(whitelist_rule_statuses):
                all_violations.append(node)

        return all_violations


class MemberNode(anytree.node.NodeMixin):
    """A custom anytree node with Group Member attributes."""

    def __init__(self, member_id, member_email,
                 member_type=None, member_status=None, parent=None):
        self.member_id = member_id
        self.member_email = member_email
        self.member_type = member_type
        self.member_status = member_status
        self.parent = parent
        self.rules = []<|MERGE_RESOLUTION|>--- conflicted
+++ resolved
@@ -98,13 +98,9 @@
                                     root)
             group_node = self.get_recursive_members(group_node, timestamp)
 
-<<<<<<< HEAD
-        # LOGGER.info(anytree.RenderTree(
-        #    root, style=anytree.AsciiStyle()).by_attr('member_email'))
-=======
         LOGGER.debug(anytree.RenderTree(
             root, style=anytree.AsciiStyle()).by_attr('member_email'))
->>>>>>> 7107a11e
+            
         return root
 
     @staticmethod
